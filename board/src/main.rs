--- conflicted
+++ resolved
@@ -98,7 +98,7 @@
         //load a0 to bring in a latch output
         let load_pin = pins.a0.into_push_pull_output(&mut pins.port);
 
-<<<<<<< HEAD
+
         let pwm_controller = solenoids::pwm::Controller::new(
             &mut clocks,
             100.hz(),
@@ -109,9 +109,8 @@
             &mut peripherals.PM,
         );
 
-=======
         //bring in another group of resources
->>>>>>> e20bd216
+
         init::LateResources {
             palantir: Palantir::new_slave(DEVICE_ADDRESS, uart),
             sercom0: unsafe { Peripherals::steal().SERCOM0 },
